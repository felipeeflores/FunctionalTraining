package com.rea.higherorder

import scala.annotation.tailrec

object FoldingExercises {

  /**
   *
   * foldLeft will reduce a list of A's down to a B. It takes an initial value of type B
   * and a list of A's.  It also takes a function which takes the accumulated value of type B
   * and the next value in the list (of type A) and returns a value which will be feed back into
   * the accumulator of the next call.
   *
   * As the name suggests it processes the list from left to right.
   *
   * Have a close look at your implementations from the RecursionExercises.  Which parts could you
   * pull out to a function to make them all common?  Your implementation will be very close to
   * foldLeft.
   *
   * Good luck!
   *
   */
  def foldLeft[A, B](initialValue: B, list: List[A])(f: (B, A) => B): B = {
    @tailrec
    def fl(acc: B, l: List[A]): B = l match {
      case Nil => acc
      case h :: t => fl(f(acc, h), t)
    }

    fl(initialValue, list)
  }

<<<<<<< HEAD
  def foldRight[A, B](initialValue: B, list: List[A])(f: (A, B) => B): B = {
    def fr(l: List[A], acc: B): B = l match {
      case Nil => acc
      case h :: t => f(h, fr(t, acc))
    }
    fr(list, initialValue)
  }
=======
  /**
   * foldRight is the same as foldLeft, except it processes the list from right to left.
   */
  def foldRight[A,B](initialValue:B, list: List[A])(f: (A,B) => B):B = ???
>>>>>>> 3c6513a6

  /**
   * Remember these, from our recursion exercises?  They can all be implemented with either
   * foldLeft or foldRight.
   */

  def sum(l: List[Int]): Int = ???

  def length[A](x: List[A]): Int = ???

  def map[A, B](x: List[A])(f: A => B): List[B] = ???

  def filter[A](x: List[A], f: A => Boolean): List[A] = ???

  def append[A](x: List[A], y: List[A]): List[A] = ???

  def flatten[A](x: List[List[A]]): List[A] = ???

  def flatMap[A, B](x: List[A], f: A => List[B]): List[B] = ???

  // Maximum of the empty list is 0
  def maximum(x: List[Int]): Int = ???

  def reverse[A](x: List[A]): List[A] = ???

  def main(args: Array[String]) = {
<<<<<<< HEAD
    assert(foldLeft(0, List(1, 2, 3))(_ + _) == 6)
    assert(foldLeft(List[Int](), List(1, 2, 3))((a, e) => e :: a) == List(3, 2, 1))
    assert(foldRight(List[Int](), List(1, 2, 3))((e, a) => e :: a) == List(1, 2, 3))
    assert(foldRight(0, List(1, 2, 3))(_ + _) == 6)
=======
    assert(foldLeft(0, List(1,2,3))(_+_) == 6)
    assert(foldLeft(List[Int](), List(1,2,3))((a,e) =>e :: a) == List(3,2,1))
    assert(foldRight(List[Int](), List(1,2,3))((e,a) =>e :: a) == List(1,2,3))
    assert(foldRight(0, List(1,2,3))(_+_) == 6)

    println("Sum of List(1,2,3,4,5,6) = 21: " + sum(List(1, 2, 3, 4, 5, 6)))
    println("Length of List(1,2,3,4,5,6) = 6: " + length(List(1, 2, 3, 4, 5, 6)))

    println("Add one to List(1,2,3,4,5,6) = List(2,3,4,5,6,7): " + map(List(1, 2, 3, 4, 5, 6))(_+1))

    println("Remove elements under 4 for List(1,2,3,4,5,6) = List(4,5,6): " + filter(List(1, 2, 3, 4, 5, 6), {
      x: Int => x >= 4
    }))

    println("Append List(a,b,c) with List(d,e,f) = List(a,b,c,d,e,f): " + append(List('a', 'b', 'c'), List('d', 'e', 'f')))

    println("Flatten a List(List(a,b,c),List(e,f,g), List(h,i,j)) = List(a,b,c,d,e,f,g,h,i,j): " + flatten(
      List(List('a', 'b', 'c'), List('d', 'e', 'f'), List('h', 'i', 'j'))))

    println("Run a flatMap over List(hello, world) with function split = List(h,e,l,l,o,w,o,r,l,d): " + flatMap(List("hello", "world"), (_: String).toCharArray.toList))

    println("maxium of List(4,3,5,7,1,2,6,3,4,5,6) = 7: " + maximum(List(4, 3, 5, 7, 1, 2, 6, 3, 4, 5, 6)))

    println("Reverse a List(1,2,3,4,5,6) = List(6,5,4,3,2,1) : " + reverse(List(1,2,3,4,5,6)))
>>>>>>> 3c6513a6
  }

}<|MERGE_RESOLUTION|>--- conflicted
+++ resolved
@@ -26,11 +26,12 @@
       case Nil => acc
       case h :: t => fl(f(acc, h), t)
     }
-
     fl(initialValue, list)
   }
 
-<<<<<<< HEAD
+  /**
+   * foldRight is the same as foldLeft, except it processes the list from right to left.
+   */
   def foldRight[A, B](initialValue: B, list: List[A])(f: (A, B) => B): B = {
     def fr(l: List[A], acc: B): B = l match {
       case Nil => acc
@@ -38,12 +39,7 @@
     }
     fr(list, initialValue)
   }
-=======
-  /**
-   * foldRight is the same as foldLeft, except it processes the list from right to left.
-   */
-  def foldRight[A,B](initialValue:B, list: List[A])(f: (A,B) => B):B = ???
->>>>>>> 3c6513a6
+
 
   /**
    * Remember these, from our recursion exercises?  They can all be implemented with either
@@ -69,13 +65,8 @@
 
   def reverse[A](x: List[A]): List[A] = ???
 
+  
   def main(args: Array[String]) = {
-<<<<<<< HEAD
-    assert(foldLeft(0, List(1, 2, 3))(_ + _) == 6)
-    assert(foldLeft(List[Int](), List(1, 2, 3))((a, e) => e :: a) == List(3, 2, 1))
-    assert(foldRight(List[Int](), List(1, 2, 3))((e, a) => e :: a) == List(1, 2, 3))
-    assert(foldRight(0, List(1, 2, 3))(_ + _) == 6)
-=======
     assert(foldLeft(0, List(1,2,3))(_+_) == 6)
     assert(foldLeft(List[Int](), List(1,2,3))((a,e) =>e :: a) == List(3,2,1))
     assert(foldRight(List[Int](), List(1,2,3))((e,a) =>e :: a) == List(1,2,3))
@@ -100,7 +91,6 @@
     println("maxium of List(4,3,5,7,1,2,6,3,4,5,6) = 7: " + maximum(List(4, 3, 5, 7, 1, 2, 6, 3, 4, 5, 6)))
 
     println("Reverse a List(1,2,3,4,5,6) = List(6,5,4,3,2,1) : " + reverse(List(1,2,3,4,5,6)))
->>>>>>> 3c6513a6
   }
 
 }