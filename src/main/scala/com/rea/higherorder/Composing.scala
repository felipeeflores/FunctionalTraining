package com.rea.higherorder

object Composing {
  def main(args: Array[String]) {
    println(addTwoMinusThree(6) + " should equal 5")
    println(addTwoMinusThreePrettyPrint(2) + " should equal 'The number is 1'")
  }

  def add(a: Int, b: Int) = a + b

  // We want to partially apply add
  def addTwo: Int => Int = add(2, _)

  def subtract(a: Int, b: Int) = a - b

  // We want to partially apply subtract
  def minusThree: Int => Int = subtract(_, 3)

  // How do we create a new function from addTwo and minusThree?
<<<<<<< HEAD
  val addTwoMinusThree: Int => Int = addTwo compose minusThree

  // How do we convert f and g into a brand new function?
  def compose_[A, B, C](f: B => C, g: A => B): A => C = {
    x: A => f(g(x))
  }
=======
  val addTwoMinusThree: Int => Int = ???
  
  def prettyPrint(i:Int) = s"The number is $i"
  
  val addTwoMinusThreePrettyPrint: Int => String = ???

  // How do we convert f and g into a brand new function?
  def compose_[A, B, C](f: B => C, g: A => B): A => C = ???
>>>>>>> d55fe7cc

}

<|MERGE_RESOLUTION|>--- conflicted
+++ resolved
@@ -9,31 +9,24 @@
   def add(a: Int, b: Int) = a + b
 
   // We want to partially apply add
-  def addTwo: Int => Int = add(2, _)
+  def addTwo: Int => Int = ???
 
   def subtract(a: Int, b: Int) = a - b
 
   // We want to partially apply subtract
-  def minusThree: Int => Int = subtract(_, 3)
+  def minusThree: Int => Int = ???
 
   // How do we create a new function from addTwo and minusThree?
-<<<<<<< HEAD
   val addTwoMinusThree: Int => Int = addTwo compose minusThree
-
-  // How do we convert f and g into a brand new function?
-  def compose_[A, B, C](f: B => C, g: A => B): A => C = {
-    x: A => f(g(x))
-  }
-=======
-  val addTwoMinusThree: Int => Int = ???
   
   def prettyPrint(i:Int) = s"The number is $i"
   
   val addTwoMinusThreePrettyPrint: Int => String = ???
 
   // How do we convert f and g into a brand new function?
-  def compose_[A, B, C](f: B => C, g: A => B): A => C = ???
->>>>>>> d55fe7cc
+  def compose_[A, B, C](f: B => C, g: A => B): A => C = {
+    x: A => f(g(x))
+  }
 
 }
 
